# make edge_core
.PHONY: edge_core
edge_core:
	cd edge && $(MAKE)

# unit tests
.PHONY: edge_test
edge_test:
	cd edge && $(MAKE) test

# verify
.PHONY: edge_verify
edge_verify:
	cd edge && $(MAKE) verify

.PHONY: edge_integration_test
edge_integration_test:
	cd edge && $(MAKE) integration_test

.PHONY: edge_cross_build
edge_cross_build:
	cd edge && $(MAKE) cross_build

.PHONY: edge_small_build
edge_small_build:
	cd edge && $(MAKE) small_build

.PHONY: edgecontroller
edgecontroller:
	cd cloud/edgecontroller && $(MAKE)

.PHONY: e2e_test
e2e_test:
	bash tests/e2e/scripts/execute.sh

IMAGE_TAG ?= $(shell git describe --tags)

<<<<<<< HEAD
.PHONY: edgeimage
edgeimage:
	docker build -t kubeedge/edgecore:${IMAGE_TAG} -f build/edge/Dockerfile .
=======
.PHONY: cloudimage
cloudimage:
	docker build -t kubeedge/edgecontroller:${IMAGE_TAG} -f build/cloud/Dockerfile .
>>>>>>> dea3c869
<|MERGE_RESOLUTION|>--- conflicted
+++ resolved
@@ -35,12 +35,10 @@
 
 IMAGE_TAG ?= $(shell git describe --tags)
 
-<<<<<<< HEAD
-.PHONY: edgeimage
-edgeimage:
-	docker build -t kubeedge/edgecore:${IMAGE_TAG} -f build/edge/Dockerfile .
-=======
 .PHONY: cloudimage
 cloudimage:
 	docker build -t kubeedge/edgecontroller:${IMAGE_TAG} -f build/cloud/Dockerfile .
->>>>>>> dea3c869
+
+.PHONY: edgeimage
+edgeimage:
+	docker build -t kubeedge/edgecore:${IMAGE_TAG} -f build/edge/Dockerfile .